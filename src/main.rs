--- conflicted
+++ resolved
@@ -10,11 +10,8 @@
 extern crate commit_analyzer;
 extern crate git2_commit;
 extern crate git2;
-<<<<<<< HEAD
 extern crate time;
-=======
 extern crate clog;
->>>>>>> 335359ae
 
 use argparse::{ArgumentParser, StoreTrue, Store};
 use commit_analyzer::CommitType;
