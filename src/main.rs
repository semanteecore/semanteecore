--- conflicted
+++ resolved
@@ -150,9 +150,13 @@
 }
 
 fn release_on_github(config: &config::Config, tag_message: &str, tag_name: &str) {
-    logger::stdout("Creating GitHub release");
-    github::release(&config, &tag_name, &tag_message)
-        .unwrap_or_else(|err| print_exit!("Failed to create GitHub release: {:?}", err));
+    if github::can_release(&config) {
+        logger::stdout("Creating GitHub release");
+        github::release(&config, &tag_name, &tag_message)
+            .unwrap_or_else(|err| print_exit!("Failed to create GitHub release: {:?}", err));
+    } else {
+        logger::stdout("Project not hosted on GitHub. Skipping release step");
+    }
 }
 
 fn release_on_cratesio(config: &config::Config) {
@@ -370,32 +374,9 @@
             .unwrap_or_else(|err| print_exit!("Failed to create git tag: {:?}", err));
 
         if config.release_mode && config.can_push() {
-<<<<<<< HEAD
             push_to_github(&config, &tag_name);
             release_on_github(&config, &tag_message, &tag_name);
             release_on_cratesio(&config);
-=======
-            logger::stdout("Pushing new commit and tag");
-            git::push(&config, &tag_name)
-                .unwrap_or_else(|err| print_exit!("Failed to push git: {:?}", err));
-
-            logger::stdout("Waiting a tiny bit, so remote source control can store the git tag");
-            thread::sleep(Duration::from_secs(1));
-
-            if github::can_release(&config) {
-                logger::stdout("Creating GitHub release");
-                github::release(&config, &tag_name, &tag_message)
-                    .unwrap_or_else(|err| print_exit!("Failed to create GitHub release: {:?}", err));
-            } else {
-                logger::stdout("Project not hosted on GitHub. Skipping release step");
-            }
-
-            logger::stdout("Publishing crate on crates.io");
-            if !cargo::publish(&config.repository_path, &config.cargo_token.as_ref().unwrap()) {
-                print_exit!("Failed to publish on crates.io");
-            }
-
->>>>>>> 3e9fb5e5
             println!("{} v{} is released. 🚀🚀🚀", config.repository_name.unwrap(), new_version);
         }
     }
